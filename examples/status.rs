use bevy::prelude::*;
use bevy_kira_audio::{Audio, AudioPlugin, InstanceHandle};

struct LoopAudioInstanceHandle {
    instance_handle: InstanceHandle,
}

fn main() {
    App::new()
        .add_plugins(DefaultPlugins)
        .add_plugin(AudioPlugin)
<<<<<<< HEAD
        .add_startup_system(start_audio)
        .add_system(print_status)
        .add_system(process_keyboard_input)
=======
        .add_startup_system(start_audio.system())
        .add_startup_system(display_help_text.system())
        .add_system(print_status.system())
        .add_system(process_keyboard_input.system())
>>>>>>> 35b7e873
        .run();
}

fn start_audio(mut commands: Commands, asset_server: Res<AssetServer>, audio: Res<Audio>) {
    let asset_handle = asset_server.load("sounds/loop.ogg");
    let instance_handle = audio.play_looped(asset_handle);
    println!("Audio started.");
    commands.insert_resource(LoopAudioInstanceHandle { instance_handle });
}

fn process_keyboard_input(audio: Res<Audio>, kb: Res<Input<KeyCode>>) {
    if kb.just_pressed(KeyCode::P) {
        audio.pause();
        println!("Audio paused.");
    } else if kb.just_pressed(KeyCode::S) {
        audio.stop();
        println!("Audio stopped.");
    } else if kb.just_pressed(KeyCode::R) {
        audio.resume();
        println!("Audio resumed.");
    }
}

fn print_status(audio: Res<Audio>, loop_audio: Res<LoopAudioInstanceHandle>) {
    let state = audio.state(loop_audio.instance_handle.clone());
    println!("Loop audio {:?}", state);
}

fn display_help_text(mut commands: Commands, asset_server: Res<AssetServer>) {
    let monogram = asset_server.load("fonts/monogram.ttf");
    commands.spawn_bundle(UiCameraBundle::default());
    commands
        .spawn_bundle(NodeBundle {
            style: Style {
                size: Size {
                    width: Val::Percent(100.),
                    height: Val::Percent(100.),
                },
                justify_content: JustifyContent::Center,
                align_items: AlignItems::Center,
                ..Default::default()
            },
            visible: Visible {
                is_visible: false,
                is_transparent: true,
            },
            ..Default::default()
        })
        .with_children(|parent| {
            parent.spawn_bundle(TextBundle {
                text: Text {
                    sections: vec![
                        TextSection {
                            value: "Press 'P' to pause\n".to_string(),
                            style: TextStyle {
                                font: monogram.clone(),
                                font_size: 40.0,
                                color: Color::rgb(0.9, 0.9, 0.9),
                            },
                        },
                        TextSection {
                            value: "Press 'R' to resume\n".to_string(),
                            style: TextStyle {
                                font: monogram.clone(),
                                font_size: 40.0,
                                color: Color::rgb(0.9, 0.9, 0.9),
                            },
                        },
                        TextSection {
                            value: "Press 'S' to stop\n\n".to_string(),
                            style: TextStyle {
                                font: monogram.clone(),
                                font_size: 40.0,
                                color: Color::rgb(0.9, 0.9, 0.9),
                            },
                        },
                        TextSection {
                            value: "Check your console for the audio state".to_string(),
                            style: TextStyle {
                                font: monogram.clone(),
                                font_size: 40.0,
                                color: Color::rgb(0.9, 0.9, 0.9),
                            },
                        },
                    ],
                    alignment: TextAlignment {
                        vertical: VerticalAlign::Center,
                        horizontal: HorizontalAlign::Center,
                    },
                },
                ..Default::default()
            });
        });
}<|MERGE_RESOLUTION|>--- conflicted
+++ resolved
@@ -9,16 +9,10 @@
     App::new()
         .add_plugins(DefaultPlugins)
         .add_plugin(AudioPlugin)
-<<<<<<< HEAD
         .add_startup_system(start_audio)
+        .add_startup_system(display_help_text)
         .add_system(print_status)
         .add_system(process_keyboard_input)
-=======
-        .add_startup_system(start_audio.system())
-        .add_startup_system(display_help_text.system())
-        .add_system(print_status.system())
-        .add_system(process_keyboard_input.system())
->>>>>>> 35b7e873
         .run();
 }
 
